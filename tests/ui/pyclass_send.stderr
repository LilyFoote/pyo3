error[E0277]: `Rc<i32>` cannot be sent between threads safely
   --> tests/ui/pyclass_send.rs:4:1
    |
4   | #[pyclass]
    | ^^^^^^^^^^ `Rc<i32>` cannot be sent between threads safely
    |
    = help: within `NotThreadSafe`, the trait `Send` is not implemented for `Rc<i32>`
note: required because it appears within the type `NotThreadSafe`
   --> tests/ui/pyclass_send.rs:5:8
    |
5   | struct NotThreadSafe {
    |        ^^^^^^^^^^^^^
note: required by a bound in `ThreadCheckerStub`
<<<<<<< HEAD
   --> src/class/impl_.rs:731:33
    |
731 | pub struct ThreadCheckerStub<T: Send>(PhantomData<T>);
=======
   --> src/class/impl_.rs
    |
    | pub struct ThreadCheckerStub<T: Send>(PhantomData<T>);
>>>>>>> 491923af
    |                                 ^^^^ required by this bound in `ThreadCheckerStub`
    = note: this error originates in the attribute macro `pyclass` (in Nightly builds, run with -Z macro-backtrace for more info)<|MERGE_RESOLUTION|>--- conflicted
+++ resolved
@@ -11,14 +11,9 @@
 5   | struct NotThreadSafe {
     |        ^^^^^^^^^^^^^
 note: required by a bound in `ThreadCheckerStub`
-<<<<<<< HEAD
    --> src/class/impl_.rs:731:33
     |
 731 | pub struct ThreadCheckerStub<T: Send>(PhantomData<T>);
-=======
-   --> src/class/impl_.rs
-    |
-    | pub struct ThreadCheckerStub<T: Send>(PhantomData<T>);
->>>>>>> 491923af
+
     |                                 ^^^^ required by this bound in `ThreadCheckerStub`
     = note: this error originates in the attribute macro `pyclass` (in Nightly builds, run with -Z macro-backtrace for more info)